/*
 * Licensed under the Apache License, Version 2.0 (the "License");
 * you may not use this file except in compliance with the License.
 * You may obtain a copy of the License at
 *
 *     http://www.apache.org/licenses/LICENSE-2.0
 *
 * Unless required by applicable law or agreed to in writing, software
 * distributed under the License is distributed on an "AS IS" BASIS,
 * WITHOUT WARRANTIES OR CONDITIONS OF ANY KIND, either express or implied.
 * See the License for the specific language governing permissions and
 * limitations under the License.
 */
package io.trino.plugin.hudi.query;

import io.trino.plugin.hudi.partition.HudiPartitionInfo;
import org.apache.hudi.common.model.FileSlice;

import java.io.Closeable;
import java.util.List;
import java.util.Optional;

public interface HudiDirectoryLister
        extends Closeable
{
<<<<<<< HEAD
    List<FileSlice> listStatus(HudiPartitionInfo partitionInfo, String commitTime, boolean useIndex);
=======
    List<FileSlice> listStatus(HudiPartitionInfo partitionInfo);
>>>>>>> 6f2de4ac

    Optional<HudiPartitionInfo> getPartitionInfo(String partition);
}<|MERGE_RESOLUTION|>--- conflicted
+++ resolved
@@ -23,11 +23,7 @@
 public interface HudiDirectoryLister
         extends Closeable
 {
-<<<<<<< HEAD
-    List<FileSlice> listStatus(HudiPartitionInfo partitionInfo, String commitTime, boolean useIndex);
-=======
-    List<FileSlice> listStatus(HudiPartitionInfo partitionInfo);
->>>>>>> 6f2de4ac
+    List<FileSlice> listStatus(HudiPartitionInfo partitionInfo, boolean useIndex);
 
     Optional<HudiPartitionInfo> getPartitionInfo(String partition);
 }