--- conflicted
+++ resolved
@@ -147,11 +147,7 @@
         }
 
         // Handle MERGE_ON_READ tables to be read in read_optimized mode
-<<<<<<< HEAD
-        // IMPORTANT: These tables will have a COPY_ON_WRITE table type due to how `HudiTableTypeUtils#fromInputFormat` interprets metastore configs
-=======
         // IMPORTANT: These tables will have a COPY_ON_WRITE table, see: `HudiTableTypeUtils#fromInputFormat`
->>>>>>> 4b882b32
         // TODO: Move this check into a higher calling stack, such that the split is not created at all
         if (hudiTableHandle.getTableType().equals(HoodieTableType.COPY_ON_WRITE) && !hudiSplit.getLogFiles().isEmpty()) {
             if (hudiBaseFileOpt.isEmpty()) {
@@ -200,11 +196,7 @@
                 dataSourceStats,
                 options.withSmallFileThreshold(getParquetSmallFileThreshold(session))
                         .withVectorizedDecodingEnabled(isParquetVectorizedDecodingEnabled(session)),
-<<<<<<< HEAD
-                timeZone, dynamicFilter);
-=======
                 timeZone, dynamicFilter, enablePredicatePushDown);
->>>>>>> 4b882b32
 
         SynthesizedColumnHandler synthesizedColumnHandler = SynthesizedColumnHandler.create(hudiSplit);
 
@@ -248,12 +240,8 @@
             FileFormatDataSourceStats dataSourceStats,
             ParquetReaderOptions options,
             DateTimeZone timeZone,
-<<<<<<< HEAD
-            DynamicFilter dynamicFilter)
-=======
             DynamicFilter dynamicFilter,
             boolean enablePredicatePushDown)
->>>>>>> 4b882b32
     {
         ParquetDataSource dataSource = null;
         boolean useColumnNames = shouldUseParquetColumnNames(session);
@@ -282,25 +270,9 @@
 
             Map<List<String>, ColumnDescriptor> descriptorsByPath = getDescriptors(fileSchema, requestedSchema);
 
-<<<<<<< HEAD
-            // Combine static and dynamic predicates
-            TupleDomain<HiveColumnHandle> staticPredicate = hudiSplit.getPredicate();
-            TupleDomain<HiveColumnHandle> dynamicPredicate = dynamicFilter.getCurrentPredicate()
-                    .transformKeys(HiveColumnHandle.class::cast);
-            TupleDomain<HiveColumnHandle> combinedPredicate = staticPredicate.intersect(dynamicPredicate);
-
-            if (!combinedPredicate.isAll()) {
-                log.debug("Combined predicate for Parquet read (Split: %s): %s", hudiSplit, combinedPredicate);
-            }
-
-            TupleDomain<ColumnDescriptor> parquetTupleDomain = options.isIgnoreStatistics()
-                    ? TupleDomain.all()
-                    : getParquetTupleDomain(descriptorsByPath, combinedPredicate, fileSchema, useColumnNames);
-=======
             TupleDomain<ColumnDescriptor> parquetTupleDomain = options.isIgnoreStatistics() || !enablePredicatePushDown
                     ? TupleDomain.all()
                     : getParquetTupleDomain(descriptorsByPath, getCombinedPredicate(hudiSplit, dynamicFilter), fileSchema, useColumnNames);
->>>>>>> 4b882b32
 
             TupleDomainParquetPredicate parquetPredicate = buildPredicate(requestedSchema, parquetTupleDomain, descriptorsByPath, timeZone);
 
