--- conflicted
+++ resolved
@@ -40,29 +40,12 @@
     private static final Logger log = Logger.get(HudiSecondaryIndexSupport.class);
     private final Optional<Set<String>> relevantFileIdsOption;
 
-<<<<<<< HEAD
-    public HudiSecondaryIndexSupport(HoodieTableMetaClient metaClient, HoodieTableMetadata tableMetadata, TupleDomain<HiveColumnHandle> regularColumnPredicates)
-    {
-        super(log, metaClient);
-        TupleDomain<String> regularPredicatesTransformed = regularColumnPredicates.transformKeys(HiveColumnHandle::getName);
-        if (regularColumnPredicates.isAll() || metaClient.getIndexMetadata().isEmpty()) {
-            this.relevantFileIdsOption = Optional.empty();
-=======
-    public HudiSecondaryIndexSupport(Lazy<HoodieTableMetaClient> lazyMetaClient)
+    public HudiSecondaryIndexSupport(Lazy<HoodieTableMetaClient> lazyMetaClient, Lazy<HoodieTableMetadata> lazyTableMetadata, TupleDomain<HiveColumnHandle> regularColumnPredicates)
     {
         super(log, lazyMetaClient);
-    }
-
-    @Override
-    public Map<String, List<FileSlice>> lookupCandidateFilesInMetadataTable(
-            HoodieTableMetadata metadataTable,
-            Map<String, List<FileSlice>> inputFileSlices,
-            TupleDomain<String> regularColumnPredicates)
-    {
+        TupleDomain<String> regularPredicatesTransformed = regularColumnPredicates.transformKeys(HiveColumnHandle::getName);
         if (regularColumnPredicates.isAll() || lazyMetaClient.get().getIndexMetadata().isEmpty()) {
-            log.debug("Predicates cover all data, skipping secondary index lookup.");
-            return inputFileSlices;
->>>>>>> 6f2de4ac
+            this.relevantFileIdsOption = Optional.empty();
         }
         else {
             Optional<Map.Entry<String, HoodieIndexDefinition>> firstApplicableIndex = findFirstApplicableSecondaryIndex(regularPredicatesTransformed);
@@ -90,7 +73,7 @@
 
             // Perform index lookup in metadataTable
             // TODO: document here what this map is keyed by
-            Map<String, HoodieRecordGlobalLocation> recordKeyLocationsMap = tableMetadata.readSecondaryIndex(secondaryKeys, indexName);
+            Map<String, HoodieRecordGlobalLocation> recordKeyLocationsMap = lazyTableMetadata.get().readSecondaryIndex(secondaryKeys, indexName);
             if (recordKeyLocationsMap.isEmpty()) {
                 log.debug("Secondary index lookup returned no locations for the given keys.");
                 // Return all original fileSlices
