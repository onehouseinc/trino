--- conflicted
+++ resolved
@@ -89,11 +89,7 @@
     }
 
     @Override
-<<<<<<< HEAD
-    public SourcePage getNextSourcePage()
-=======
     public Page getNextPage()
->>>>>>> 11d02b3d
     {
         checkState(pageBuilder.isEmpty(), "PageBuilder is not empty at the beginning of a new page");
         try {
@@ -107,11 +103,7 @@
 
         Page newPage = pageBuilder.build();
         pageBuilder.reset();
-<<<<<<< HEAD
-        return SourcePage.create(newPage);
-=======
         return newPage;
->>>>>>> 11d02b3d
     }
 
     @Override
