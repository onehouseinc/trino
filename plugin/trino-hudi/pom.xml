--- conflicted
+++ resolved
@@ -231,23 +231,13 @@
 
         <dependency>
             <groupId>io.airlift</groupId>
-<<<<<<< HEAD
-            <artifactId>configuration-testing</artifactId>
-=======
             <artifactId>junit-extensions</artifactId>
->>>>>>> 11d02b3d
             <scope>test</scope>
         </dependency>
 
         <dependency>
             <groupId>io.airlift</groupId>
             <artifactId>testing</artifactId>
-            <scope>test</scope>
-        </dependency>
-
-        <dependency>
-            <groupId>io.trino</groupId>
-            <artifactId>trino-client</artifactId>
             <scope>test</scope>
         </dependency>
 
